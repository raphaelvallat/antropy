.. _Changelog:

What's new
##########

<<<<<<< HEAD
v0.1.5 (dev)
------------

a. :py:func:`antropy.perm_entropy` will now return the average entropy across all delays if a list or range of delays is provided.
=======
v0.1.5 (June 2021)
------------------

a. Handle the limit of p = 0 in functions that evaluate the product p * log2(p), to give 0 instead of nan.

>>>>>>> 4ba03dc7

v0.1.4 (April 2021)
-------------------

.. important:: The package has now been renamed AntroPy (previously EntroPy)!

a. Faster implementation of :py:func:`antropy.lziv_complexity` (see `PR1 <https://github.com/raphaelvallat/entropy/pull/1>`_). Among other improvements, strings are now mapped to UTF-8 integer representations.

v0.1.3 (March 2021)
-------------------

a. Added the :py:func:`entropy.num_zerocross` function to calculate the (normalized) number of zero-crossings on N-D data.
b. Added the :py:func:`entropy.hjorth_params` function to calculate the mobility and complexity Hjorth parameters on N-D data.
c. Add support for N-D data in :py:func:`entropy.spectral_entropy`, :py:func:`entropy.petrosian_fd` and :py:func:`entropy.katz_fd`.
d. Use the `stochastic <https://github.com/crflynn/stochastic>`_ package to generate stochastic time-series.

v0.1.2 (May 2020)
-----------------

a. :py:func:`entropy.lziv_complexity` now works with non-binary sequence (e.g. "12345" or "Hello World!")
b. The average fluctuations in :py:func:`entropy.detrended_fluctuation` is now calculated using the root mean square instead of a simple arithmetic. For more details, please refer to `this GitHub issue <https://github.com/neuropsychology/NeuroKit/issues/206>`_.
c. Updated flake8

v0.1.1 (November 2019)
----------------------

a. Added Lempel-Ziv complexity (:py:func:`entropy.lziv_complexity`) for binary sequence.

v0.1.0 (October 2018)
---------------------

Initial release.

a. Permutation entropy
b. Spectral entropy
c. Singular value decomposition entropy
d. Approximate entropy
e. Sample entropy
f. Petrosian Fractal Dimension
g. Katz Fractal Dimension
h. Higuchi Fractal Dimension
i. Detrended fluctuation analysis<|MERGE_RESOLUTION|>--- conflicted
+++ resolved
@@ -3,18 +3,11 @@
 What's new
 ##########
 
-<<<<<<< HEAD
 v0.1.5 (dev)
 ------------
 
 a. :py:func:`antropy.perm_entropy` will now return the average entropy across all delays if a list or range of delays is provided.
-=======
-v0.1.5 (June 2021)
-------------------
-
-a. Handle the limit of p = 0 in functions that evaluate the product p * log2(p), to give 0 instead of nan.
-
->>>>>>> 4ba03dc7
+b. Handle the limit of p = 0 in functions that evaluate the product p * log2(p), to give 0 instead of nan (see `PR3 <https://github.com/raphaelvallat/antropy/pull/3>`_).
 
 v0.1.4 (April 2021)
 -------------------
